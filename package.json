{
  "name": "code-oss-dev",
<<<<<<< HEAD
  "version": "1.36.0",
  "distro": "e3d40aff2a3decbbbb268a0a505c5ddb8a7cc6e1",
=======
  "version": "1.37.0",
  "distro": "b21cb2a950fdcc3ab100ee0d36d42f433de3a79a",
>>>>>>> 59963fc1
  "author": {
    "name": "Microsoft Corporation"
  },
  "license": "MIT",
  "main": "./out/main",
  "private": true,
  "scripts": {
    "test": "mocha",
    "preinstall": "node build/npm/preinstall.js",
    "postinstall": "node build/npm/postinstall.js",
    "compile": "gulp compile --max_old_space_size=4095",
    "watch": "gulp watch --max_old_space_size=4095",
    "watch-client": "gulp watch-client --max_old_space_size=4095",
    "monaco-editor-test": "mocha --only-monaco-editor",
    "precommit": "node build/gulpfile.hygiene.js",
    "gulp": "gulp --max_old_space_size=4095",
    "7z": "7z",
    "update-grammars": "node build/npm/update-all-grammars.js",
    "update-localization-extension": "node build/npm/update-localization-extension.js",
    "smoketest": "cd test/smoke && node test/index.js",
    "download-builtin-extensions": "node build/lib/builtInExtensions.js",
    "monaco-compile-check": "tsc -p src/tsconfig.monaco.json --noEmit",
    "strict-initialization-watch": "tsc --watch -p src/tsconfig.json --noEmit --strictPropertyInitialization"
  },
  "dependencies": {
    "applicationinsights": "1.0.8",
    "getmac": "1.4.1",
    "graceful-fs": "4.1.11",
    "http-proxy-agent": "^2.1.0",
    "https-proxy-agent": "^2.2.1",
    "iconv-lite": "0.4.23",
    "jschardet": "1.6.0",
    "keytar": "4.2.1",
    "minimist": "1.2.0",
    "native-is-elevated": "^0.2.1",
    "native-keymap": "1.2.6",
    "native-watchdog": "1.0.0",
    "node-pty": "0.9.0-beta17",
    "onigasm-umd": "^2.2.2",
    "semver": "^5.5.0",
    "spdlog": "^0.9.0",
    "sudo-prompt": "8.2.0",
    "v8-inspect-profiler": "^0.0.20",
    "vscode-chokidar": "1.6.5",
    "vscode-nsfw": "1.1.2",
    "vscode-proxy-agent": "0.4.0",
    "vscode-ripgrep": "^1.2.5",
    "vscode-sqlite3": "4.0.7",
    "vscode-textmate": "^4.1.1",
    "xterm": "3.15.0-beta50",
    "xterm-addon-search": "0.1.0-beta6",
    "xterm-addon-web-links": "0.1.0-beta10",
    "yauzl": "^2.9.2",
    "yazl": "^2.4.3"
  },
  "devDependencies": {
    "7zip": "0.0.6",
    "@types/keytar": "^4.0.1",
    "@types/minimist": "^1.2.0",
    "@types/mocha": "2.2.39",
    "@types/node": "^10.12.12",
    "@types/semver": "^5.5.0",
    "@types/sinon": "^1.16.36",
    "@types/webpack": "^4.4.10",
    "@types/winreg": "^1.2.30",
    "ansi-colors": "^3.2.3",
    "asar": "^0.14.0",
    "chromium-pickle-js": "^0.2.0",
    "copy-webpack-plugin": "^4.5.2",
    "coveralls": "^2.11.11",
    "cson-parser": "^1.3.3",
    "debounce": "^1.0.0",
    "documentdb": "^1.5.1",
    "electron-mksnapshot": "~2.0.0",
    "eslint": "^4.18.2",
    "event-stream": "3.3.4",
    "express": "^4.13.1",
    "fancy-log": "^1.3.3",
    "fast-plist": "0.1.2",
    "glob": "^5.0.13",
    "gulp": "^4.0.0",
    "gulp-atom-electron": "^1.20.0",
    "gulp-azure-storage": "^0.10.0",
    "gulp-buffer": "0.0.2",
    "gulp-concat": "^2.6.1",
    "gulp-cssnano": "^2.1.3",
    "gulp-eslint": "^5.0.0",
    "gulp-filter": "^5.1.0",
    "gulp-flatmap": "^1.0.2",
    "gulp-gunzip": "^1.0.0",
    "gulp-json-editor": "^2.5.0",
    "gulp-plumber": "^1.2.0",
    "gulp-remote-src": "^0.4.4",
    "gulp-rename": "^1.2.0",
    "gulp-replace": "^0.5.4",
    "gulp-shell": "^0.6.5",
    "gulp-tsb": "2.0.7",
    "gulp-tslint": "^8.1.3",
    "gulp-uglify": "^3.0.0",
    "gulp-untar": "^0.0.7",
    "gulp-vinyl-zip": "^2.1.2",
    "http-server": "^0.11.1",
    "husky": "^0.13.1",
    "innosetup": "5.6.1",
    "is": "^3.1.0",
    "istanbul": "^0.3.17",
    "jsdom-no-contextify": "^3.1.0",
    "lazy.js": "^0.4.2",
    "merge-options": "^1.0.1",
    "mime": "^1.4.1",
    "minimatch": "^3.0.4",
    "mkdirp": "^0.5.0",
    "mocha": "^2.2.5",
    "mocha-junit-reporter": "^1.17.0",
    "opn": "^5.4.0",
    "optimist": "0.3.5",
    "p-all": "^1.0.0",
    "pump": "^1.0.1",
    "queue": "3.0.6",
    "rcedit": "^1.1.0",
    "remap-istanbul": "^0.13.0",
    "rimraf": "^2.2.8",
    "sinon": "^1.17.2",
    "source-map": "^0.4.4",
    "ts-loader": "^4.4.2",
    "tslint": "^5.16.0",
    "typescript": "3.5.2",
    "typescript-formatter": "7.1.0",
    "uglify-es": "^3.0.18",
    "underscore": "^1.8.2",
    "vinyl": "^2.0.0",
    "vinyl-fs": "^3.0.0",
    "vsce": "1.48.0",
    "vscode-debugprotocol": "1.35.0",
    "vscode-nls-dev": "3.2.5",
    "webpack": "^4.16.5",
    "webpack-cli": "^3.1.0",
    "webpack-stream": "^5.1.1"
  },
  "repository": {
    "type": "git",
    "url": "https://github.com/Microsoft/vscode.git"
  },
  "bugs": {
    "url": "https://github.com/Microsoft/vscode/issues"
  },
  "optionalDependencies": {
    "vscode-windows-ca-certs": "0.1.0",
    "vscode-windows-registry": "1.0.1",
    "windows-foreground-love": "0.1.0",
    "windows-mutex": "0.2.1",
    "windows-process-tree": "0.2.3"
  }
}<|MERGE_RESOLUTION|>--- conflicted
+++ resolved
@@ -1,12 +1,7 @@
 {
   "name": "code-oss-dev",
-<<<<<<< HEAD
-  "version": "1.36.0",
-  "distro": "e3d40aff2a3decbbbb268a0a505c5ddb8a7cc6e1",
-=======
   "version": "1.37.0",
   "distro": "b21cb2a950fdcc3ab100ee0d36d42f433de3a79a",
->>>>>>> 59963fc1
   "author": {
     "name": "Microsoft Corporation"
   },
