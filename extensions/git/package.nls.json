--- conflicted
+++ resolved
@@ -179,11 +179,8 @@
 	"config.timeline.date": "Controls which date to use for items in the Timeline view",
 	"config.timeline.date.committed": "Use the committed date",
 	"config.timeline.date.authored": "Use the authored date",
-<<<<<<< HEAD
 	"config.defaultStashMessage": "Controls whether to use message from commit input box (if populated) as default stash messages",
-=======
 	"submenu.explorer": "Git",
->>>>>>> ecfb8771
 	"submenu.commit": "Commit",
 	"submenu.commit.amend": "Amend",
 	"submenu.commit.signoff": "Sign Off",
