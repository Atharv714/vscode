--- conflicted
+++ resolved
@@ -35,13 +35,8 @@
 import { ICodeEditor, getCodeEditor } from 'vs/editor/browser/editorBrowser';
 import { INotificationService } from 'vs/platform/notification/common/notification';
 import { assign } from 'vs/base/common/objects';
-<<<<<<< HEAD
-import { IEditorService, SIDE_GROUP } from 'vs/workbench/services/editor/common/editorService';
-import { IEditorGroup, IEditorGroupsService } from 'vs/workbench/services/group/common/editorGroupsService';
-=======
 import { IEditorService } from 'vs/workbench/services/editor/common/editorService';
 import { IEditorGroup, IEditorGroupsService, GroupDirection } from 'vs/workbench/services/group/common/editorGroupsService';
->>>>>>> 8647b7c1
 
 const emptyEditableSettingsContent = '{\n}';
 
@@ -229,18 +224,12 @@
 
 			// Create as needed and open in editor
 			return this.createIfNotExists(editableKeybindings, emptyContents).then(() => {
-<<<<<<< HEAD
-				return TPromise.join([
-					this.editorService.openEditor({ resource: this.defaultKeybindingsResource, options: { pinned: true, preserveFocus: true }, label: nls.localize('defaultKeybindings', "Default Keybindings"), description: '' }),
-					this.editorService.openEditor({ resource: editableKeybindings, options: { pinned: true } }, SIDE_GROUP)
-=======
 				const activeEditorGroup = this.editorGroupService.activeGroup;
 				const sideEditorGroup = this.editorGroupService.addGroup(activeEditorGroup.id, GroupDirection.RIGHT);
 
 				return TPromise.join([
 					this.editorService.openEditor({ resource: this.defaultKeybindingsResource, options: { pinned: true, preserveFocus: true }, label: nls.localize('defaultKeybindings', "Default Keybindings"), description: '' }),
 					this.editorService.openEditor({ resource: editableKeybindings, options: { pinned: true } }, sideEditorGroup.id)
->>>>>>> 8647b7c1
 				]).then(editors => void 0);
 			});
 		}
