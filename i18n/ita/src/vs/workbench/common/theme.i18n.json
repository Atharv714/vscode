--- conflicted
+++ resolved
@@ -11,13 +11,10 @@
 	"tabHoverBackground": "Colore di sfondo al passaggio del mouse sulle schede. Le schede sono i contenitori degli editor nell'area degli editor. È possibile aprire più schede in un gruppo di editor e possono esistere più gruppi di editor.",
 	"tabUnfocusedHoverBackground": "Colore di sfondo al passaggio del mouse sulle schede in un gruppo non attivo. Le schede sono i contenitori degli editor nell'area degli editor. È possibile aprire più schede in un gruppo di editor e possono esistere più gruppi di editor.",
 	"tabBorder": "Bordo per separare le schede l'una dall'altra. Le schede sono i contenitori degli editor nell'area degli editor. È possibile aprire più schede in un gruppo di editor e possono esistere più gruppi di editor.",
-<<<<<<< HEAD
-=======
 	"tabActiveBorder": "Bordo nella parte inferiore di una scheda attiva. Le schede sono i contenitori degli editor nell'area degli editor. È possibile aprire più schede in un gruppo di editor e possono esistere più gruppi di editor.",
 	"tabActiveBorderTop": "Bordo nella parte superiore di una scheda attiva. Le schede sono i contenitori degli editor nell'area degli editor. È possibile aprire più schede in un gruppo di editor e possono esistere più gruppi di editor.",
 	"tabActiveUnfocusedBorder": "Bordo nella parte inferiore di una scheda attiva in un gruppo con stato non attivo. Le schede sono i contenitori degli editor nell'area degli editor. È possibile aprire più schede in un gruppo di editor e possono esistere più gruppi di editor.",
 	"tabActiveUnfocusedBorderTop": "Bordo nella parte superiore di una scheda attiva in un gruppo con stato non attivo. Le schede sono i contenitori degli editor nell'area degli editor. È possibile aprire più schede in un gruppo di editor e possono esistere più gruppi di editor.",
->>>>>>> 8647b7c1
 	"tabHoverBorder": "Bordo da utilizzare per evidenziare la scheda al passaggio del mouse. Le schede sono i contenitori degli editor nell'area degli editor. È possibile aprire più schede in un gruppo di editor e possono esistere più gruppi di editor.",
 	"tabUnfocusedHoverBorder": "Bordo da utilizzare per evidenziare la scheda non attiva al passaggio del mouse. Le schede sono i contenitori degli editor nell'area degli editor. È possibile aprire più schede in un gruppo di editor e possono esistere più gruppi di editor.",
 	"tabActiveForeground": "Colore di primo piano delle schede attive in un gruppo attivo. Le schede sono i contenitori degli editor nell'area degli editor. È possibile aprire più schede in un gruppo di editor e possono esistere più gruppi di editor.",
